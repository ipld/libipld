--- conflicted
+++ resolved
@@ -10,12 +10,8 @@
 use std::convert::TryFrom;
 
 /// Block
-<<<<<<< HEAD
 #[derive(Clone, Debug, Eq, PartialEq)]
-pub struct Block<C = CCode, H = HCode>
-=======
 pub struct Block<C = IpldCodec, H = HCode>
->>>>>>> 16dbe72e
 where
     C: Into<u64> + TryFrom<u64> + Copy,
     H: Into<u64> + TryFrom<u64> + Copy,
